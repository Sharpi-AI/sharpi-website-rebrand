--- conflicted
+++ resolved
@@ -16,8 +16,4 @@
   <Numbers />
   <Testimonials />
   <Erp />
-<<<<<<< HEAD
-
-=======
->>>>>>> 14a49191
 </Layout>